--- conflicted
+++ resolved
@@ -176,11 +176,6 @@
 
 ## Quick Start
 
-<<<<<<< HEAD
-### Minimal Workflow Usage
-
-Each workflow has a simple configuration class and returns HuggingFace dataset format:
-=======
 ### Setup with .env Configuration (Recommended)
 
 1. **Install SynthDoc**:
@@ -205,68 +200,21 @@
 
 # SynthDoc automatically loads from .env file
 synth = SynthDoc()  # API keys and models auto-detected
->>>>>>> a07d6194
-
-```python
-from synthdoc.models import RawDocumentGenerationConfig, AugmentationType
-from synthdoc.workflows import RawDocumentGenerator
-
-# 1. Raw Document Generation
-config = RawDocumentGenerationConfig(
-    language="en",
+
+# Generate raw documents using LLM
+documents = synth.generate_raw_docs(
+    language="en", 
     num_pages=3,
-    augmentations=[AugmentationType.ROTATION, AugmentationType.NOISE]
-)
-
-generator = RawDocumentGenerator()
-result = generator.process(config)
-
-<<<<<<< HEAD
-print(f"Generated {result.num_samples} samples")
-print(f"Dataset: {result.dataset}")  # HuggingFace format
-```
-
-### All Workflows
-
-```python
-from synthdoc.models import *
-from synthdoc.workflows import *
-
-# 1. Raw Document Generation
-raw_config = RawDocumentGenerationConfig(language="en", num_pages=2)
-raw_result = RawDocumentGenerator().process(raw_config)
-
-# 2. Layout Augmentation
-layout_config = LayoutAugmentationConfig(
-    documents=["doc1.pdf", "doc2.pdf"],
-    languages=["en"],
-    augmentations=[AugmentationType.SCALING]
-)
-layout_result = LayoutAugmenter().process(layout_config)
-
-# 3. PDF Augmentation
-pdf_config = PDFAugmentationConfig(
-    pdf_files=["input.pdf"],
-    augmentations=[AugmentationType.BLUR]
-)
-pdf_result = PDFAugmenter().process(pdf_config)
-
-# 4. VQA Generation
-vqa_config = VQAGenerationConfig(
-    documents=["doc.pdf"],
-    num_questions_per_doc=5,
-    include_hard_negatives=True
-)
-vqa_result = VQAGenerator().process(vqa_config)
-
-# 5. Handwriting Generation
-handwriting_config = HandwritingGenerationConfig(
-    text_content="Sample text",
-    handwriting_style="cursive",
-    num_samples=10
-)
-handwriting_result = HandwritingGenerator().process(handwriting_config)
-=======
+    prompt="Generate a technical report about AI"
+)
+
+# Apply layout augmentation
+dataset = synth.augment_layout(
+    documents=documents,
+    fonts=["Arial", "Times New Roman"],
+    augmentations=["rotation", "scaling"]
+)
+
 # Generate VQA pairs using LLM
 vqa_dataset = synth.generate_vqa(
     source_documents=documents,
@@ -333,7 +281,6 @@
 ```python
 # You can still manually pass API keys if needed
 synth = SynthDoc(llm_model="gpt-4o-mini", api_key="your-key-here")
->>>>>>> a07d6194
 ```
 
 All workflows return `WorkflowResult` with:
@@ -344,17 +291,6 @@
 ### Available Augmentations
 
 ```python
-<<<<<<< HEAD
-from synthdoc.models import AugmentationType
-
-# Available augmentation types:
-AugmentationType.ROTATION
-AugmentationType.SCALING  
-AugmentationType.NOISE
-AugmentationType.BLUR
-AugmentationType.COLOR_SHIFT
-AugmentationType.CROPPING
-=======
 # Initialize without API keys in .env file
 synth = SynthDoc()  # Will use fallback mode if no API keys found
 
@@ -363,7 +299,6 @@
 
 # Disable automatic .env loading if needed
 synth = SynthDoc(load_dotenv=False)
->>>>>>> a07d6194
 ```
 
 ## Contributing
