--- conflicted
+++ resolved
@@ -1,9 +1,5 @@
 """
 SynthDoc - A comprehensive library for generating synthetic documents.
-<<<<<<< HEAD
-"""
-
-=======
 
 This library provides multiple workflows for creating synthetic documents
 for training and evaluating document understanding models.
@@ -12,7 +8,6 @@
 from typing import List
 
 # Import the new workflow-based architecture
->>>>>>> a07d6194
 from .models import (
     RawDocumentGenerationConfig,
     LayoutAugmentationConfig,
@@ -20,10 +15,7 @@
     VQAGenerationConfig,
     HandwritingGenerationConfig,
     AugmentationType,
-<<<<<<< HEAD
-=======
     LayoutType,
->>>>>>> a07d6194
     OutputFormat,
     WorkflowResult,
 )
@@ -37,13 +29,9 @@
     HandwritingGenerator,
 )
 
-<<<<<<< HEAD
-__version__ = "0.1.0"
-=======
 # Import backward compatibility classes
 from .core import SynthDoc, LanguageSupport
 from .languages import Language
->>>>>>> a07d6194
 
 # Import utilities
 from .utils import setup_logging, CostTracker
@@ -53,17 +41,6 @@
 
 # New workflow-based exports
 __all__ = [
-<<<<<<< HEAD
-    # Models
-    "RawDocumentGenerationConfig",
-    "LayoutAugmentationConfig",
-    "PDFAugmentationConfig",
-    "VQAGenerationConfig",
-    "HandwritingGenerationConfig",
-    "AugmentationType",
-    "OutputFormat",
-    "WorkflowResult",
-=======
     # Core backward compatibility
     "SynthDoc",
     "LanguageSupport",
@@ -80,7 +57,6 @@
     "OutputFormat",
     "WorkflowResult",
     
->>>>>>> a07d6194
     # Workflows
     "BaseWorkflow",
     "RawDocumentGenerator",
@@ -88,9 +64,6 @@
     "PDFAugmenter",
     "VQAGenerator",
     "HandwritingGenerator",
-<<<<<<< HEAD
-]
-=======
     
     # Utilities
     "setup_logging",
@@ -366,5 +339,4 @@
 
 
 if __name__ == "__main__":
-    quick_example()
->>>>>>> a07d6194
+    quick_example()