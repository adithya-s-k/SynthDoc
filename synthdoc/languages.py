"""
Language support configuration for SynthDoc.

This module provides comprehensive language and script support for the library.
"""

from dataclasses import dataclass
from typing import Dict, List, Optional, Union
from enum import Enum
from PIL import ImageFont, Image, ImageDraw
import os
import platform


class Language(Enum):
    """Supported languages enum for easy access."""
    
    EN = "en"
    HI = "hi"
    KN = "kn"
    TA = "ta"
    TE = "te"
    MR = "mr"
    PA = "pa"
    BN = "bn"
    OR = "or"
    ML = "ml"
    GU = "gu"
    SA = "sa"
    JA = "ja"
    KO = "ko"
    ZH = "zh"
    DE = "de"
    FR = "fr"
    IT = "it"
    RU = "ru"
    AR = "ar"
    ES = "es"
    TH = "th"


class ScriptType(Enum):
    """Supported script types."""

    LATIN = "Latin"
    DEVANAGARI = "Devanagari"
    KANNADA = "Kannada"
    TAMIL = "Tamil"
    TELUGU = "Telugu"
    GURMUKHI = "Gurmukhi"
    BENGALI = "Bengali"
    ODIA = "Odia"
    MALAYALAM = "Malayalam"
    GUJARATI = "Gujarati"
    KANJI_KANA = "Kanji/Kana"
    HANGUL = "Hangul"
    SIMPLIFIED_CHINESE = "Simplified"
    CYRILLIC = "Cyrillic"
    ARABIC = "Arabic"
    THAI = "Thai"


@dataclass
class LanguageInfo:
    """Language information structure."""

    code: str
    name: str
    script: ScriptType
    category: str
    rtl: bool = False  # Right-to-left reading direction
    font_families: List[str] = None

    def __post_init__(self):
        if self.font_families is None:
            self.font_families = []


class LanguageSupport:
    """Central language support configuration."""

    # Comprehensive language mapping
    LANGUAGES: Dict[str, LanguageInfo] = {
        # Base Languages
        "en": LanguageInfo(
            "en",
            "English",
            ScriptType.LATIN,
            "Base",
            font_families=["Arial", "Times New Roman", "Helvetica"],
        ),
        "zh": LanguageInfo(
            "zh",
            "Chinese",
            ScriptType.SIMPLIFIED_CHINESE,
            "Base",
            font_families=["SimSun", "Noto Sans SC"],
        ),
        # Indic Languages
        "hi": LanguageInfo(
            "hi",
            "Hindi",
            ScriptType.DEVANAGARI,
            "Indic",
            font_families=["Mangal", "Noto Sans Devanagari", "Devanagari Sangam MN", "Kokila", "Utsaah", "Aparajita"],
        ),
        "kn": LanguageInfo(
            "kn",
            "Kannada",
            ScriptType.KANNADA,
            "Indic",
            font_families=["Tunga", "Noto Sans Kannada", "Kannada Sangam MN", "Kedage", "Akshar Unicode"],
        ),
        "ta": LanguageInfo(
            "ta",
            "Tamil",
            ScriptType.TAMIL,
            "Indic",
            font_families=["Latha", "Noto Sans Tamil", "Tamil Sangam MN", "Vijaya", "Bamini"],
        ),
        "te": LanguageInfo(
            "te",
            "Telugu",
            ScriptType.TELUGU,
            "Indic",
            font_families=["Gautami", "Noto Sans Telugu", "Telugu Sangam MN", "Vani", "Suranna"],
        ),
        "mr": LanguageInfo(
            "mr",
            "Marathi",
            ScriptType.DEVANAGARI,
            "Indic",
            font_families=["Mangal", "Noto Sans Devanagari"],
        ),
        "pa": LanguageInfo(
            "pa",
            "Punjabi",
            ScriptType.GURMUKHI,
            "Indic",
            font_families=["Raavi", "Noto Sans Gurmukhi"],
        ),
        "bn": LanguageInfo(
            "bn",
            "Bengali",
            ScriptType.BENGALI,
            "Indic",
            font_families=["Vrinda", "Noto Sans Bengali", "Bengali Sangam MN", "Shonar Bangla", "Kalpurush"],
        ),
        "or": LanguageInfo(
            "or",
            "Odia",
            ScriptType.ODIA,
            "Indic",
            font_families=["Kalinga", "Noto Sans Oriya"],
        ),
        "ml": LanguageInfo(
            "ml",
            "Malayalam",
            ScriptType.MALAYALAM,
            "Indic",
            font_families=["Kartika", "Noto Sans Malayalam"],
        ),
        "gu": LanguageInfo(
            "gu",
            "Gujarati",
            ScriptType.GUJARATI,
            "Indic",
            font_families=["Shruti", "Noto Sans Gujarati"],
        ),
        "sa": LanguageInfo(
            "sa",
            "Sanskrit",
            ScriptType.DEVANAGARI,
            "Indic",
            font_families=["Mangal", "Noto Sans Devanagari"],
        ),
        # Other Languages
        "ja": LanguageInfo(
            "ja",
            "Japanese",
            ScriptType.KANJI_KANA,
            "Other",
            font_families=["MS Gothic", "Noto Sans JP"],
        ),
        "ko": LanguageInfo(
            "ko",
            "Korean",
            ScriptType.HANGUL,
            "Other",
            font_families=["Malgun Gothic", "Noto Sans KR"],
        ),
<<<<<<< HEAD
=======
        "zh": LanguageInfo(
            "zh",
            "Chinese",
            ScriptType.SIMPLIFIED_CHINESE,
            "Other",
            font_families=["SimSun", "Noto Sans SC", "Microsoft YaHei", "SimHei", "NSimSun", "FangSong"],
        ),
>>>>>>> a07d6194
        "de": LanguageInfo(
            "de",
            "German",
            ScriptType.LATIN,
            "Other",
            font_families=["Arial", "Times New Roman"],
        ),
        "fr": LanguageInfo(
            "fr",
            "French",
            ScriptType.LATIN,
            "Other",
            font_families=["Arial", "Times New Roman"],
        ),
        "it": LanguageInfo(
            "it",
            "Italian",
            ScriptType.LATIN,
            "Other",
            font_families=["Arial", "Times New Roman"],
        ),
        "ru": LanguageInfo(
            "ru",
            "Russian",
            ScriptType.CYRILLIC,
            "Other",
            font_families=["Times New Roman", "Arial Unicode MS"],
        ),
        "ar": LanguageInfo(
            "ar",
            "Arabic",
            ScriptType.ARABIC,
            "Other",
            rtl=True,
            font_families=["Traditional Arabic", "Noto Sans Arabic"],
        ),
        "es": LanguageInfo(
            "es",
            "Spanish",
            ScriptType.LATIN,
            "Other",
            font_families=["Arial", "Times New Roman"],
        ),
        "th": LanguageInfo(
            "th",
            "Thai",
            ScriptType.THAI,
            "Other",
            font_families=["Tahoma", "Noto Sans Thai"],
        ),
    }

    @classmethod
    def get_language(cls, code: str) -> Optional[LanguageInfo]:
        """Get language information by code."""
        return cls.LANGUAGES.get(code)

    @classmethod
    def get_supported_languages(cls) -> List[str]:
        """Get list of all supported language codes."""
        return list(cls.LANGUAGES.keys())

    @classmethod
    def get_languages_by_category(cls, category: str) -> Dict[str, LanguageInfo]:
        """Get languages filtered by category."""
        return {
            code: lang
            for code, lang in cls.LANGUAGES.items()
            if lang.category == category
        }

    @classmethod
    def get_languages_by_script(cls, script: ScriptType) -> Dict[str, LanguageInfo]:
        """Get languages filtered by script type."""
        return {
            code: lang for code, lang in cls.LANGUAGES.items() if lang.script == script
        }

    @classmethod
    def is_rtl_language(cls, code: str) -> bool:
        """Check if language is right-to-left."""
        lang = cls.get_language(code)
        return lang.rtl if lang else False

    @classmethod
    def get_default_fonts(cls, code: str) -> List[str]:
        """Get default fonts for a language."""
        lang = cls.get_language(code)
        return lang.font_families if lang else ["Arial"]


# Simple font loading from local fonts folder
def get_local_fonts_path():
    """Get the path to the local fonts directory."""
    current_dir = os.path.dirname(os.path.abspath(__file__))
    fonts_dir = os.path.join(current_dir, "fonts")
    return fonts_dir


def find_local_font(language_code: str) -> Optional[str]:
    """Find font file in local fonts directory."""
    fonts_dir = get_local_fonts_path()
    lang_fonts_dir = os.path.join(fonts_dir, language_code)

    if not os.path.exists(lang_fonts_dir):
        return None

    # Look for any .ttf file in the language directory
    try:
        for file in os.listdir(lang_fonts_dir):
            if file.endswith('.ttf'):
                font_path = os.path.join(lang_fonts_dir, file)
                if os.path.exists(font_path):
                    return font_path
    except (PermissionError, OSError):
        pass

    return None


# Simple font loading using local fonts folder
def load_language_font(language_code: str, size: int = 12, style: str = "regular"):
    """Load appropriate font for a language using local fonts folder."""
    try:
        # First try to load from local fonts folder
        local_font_path = find_local_font(language_code)
        if local_font_path:
            try:
                font = ImageFont.truetype(local_font_path, size)
                print(f"Loaded local font for {language_code}: {os.path.basename(local_font_path)}")
                return font
            except Exception:
                pass

        # Fallback to system fonts
        lang_support = LanguageSupport()
        fonts = lang_support.get_default_fonts(language_code)

        for font_name in fonts:
            try:
                font = ImageFont.truetype(font_name, size)
                print(f"Loaded system font: {font_name}")
                return font
            except Exception:
                continue

        # Final fallback
        print(f"Using default font for {language_code}")
        return ImageFont.load_default()

    except Exception as e:
        print(f"Font loading error for {language_code}: {e}")
        return ImageFont.load_default()


def get_language_name(language_code: Union[str, Language]) -> str:
    """Get language name from code."""
    # Handle Language enum
    if isinstance(language_code, Language):
        language_code = language_code.value
    
    lang_support = LanguageSupport()
    lang = lang_support.get_language(language_code)
    return lang.name if lang else "English"


def get_language_fonts(language_code: str) -> List[str]:
    """Get font families for a language."""
    lang_support = LanguageSupport()
    return lang_support.get_default_fonts(language_code)


def check_font_availability(language_code: str) -> Dict[str, bool]:
    """Check which fonts are available for a given language."""
    # Check if local font exists
    local_font = find_local_font(language_code)
    if local_font:
        return {"local_font": True}

    # Check system fonts
    lang_support = LanguageSupport()
    fonts = lang_support.get_default_fonts(language_code)
    availability = {}

    for font_name in fonts:
        try:
            ImageFont.truetype(font_name, 12)
            availability[font_name] = True
        except Exception:
            availability[font_name] = False

    return availability


def get_available_languages_with_fonts() -> List[str]:
    """Get list of languages that have at least one available font."""
    available_languages = []

    for lang_code in LanguageSupport.get_supported_languages():
        font_availability = check_font_availability(lang_code)
        if any(font_availability.values()):
            available_languages.append(lang_code)

    return available_languages




<|MERGE_RESOLUTION|>--- conflicted
+++ resolved
@@ -89,13 +89,6 @@
             "Base",
             font_families=["Arial", "Times New Roman", "Helvetica"],
         ),
-        "zh": LanguageInfo(
-            "zh",
-            "Chinese",
-            ScriptType.SIMPLIFIED_CHINESE,
-            "Base",
-            font_families=["SimSun", "Noto Sans SC"],
-        ),
         # Indic Languages
         "hi": LanguageInfo(
             "hi",
@@ -189,8 +182,6 @@
             "Other",
             font_families=["Malgun Gothic", "Noto Sans KR"],
         ),
-<<<<<<< HEAD
-=======
         "zh": LanguageInfo(
             "zh",
             "Chinese",
@@ -198,7 +189,6 @@
             "Other",
             font_families=["SimSun", "Noto Sans SC", "Microsoft YaHei", "SimHei", "NSimSun", "FangSong"],
         ),
->>>>>>> a07d6194
         "de": LanguageInfo(
             "de",
             "German",
